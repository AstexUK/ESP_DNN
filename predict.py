--- conflicted
+++ resolved
@@ -42,18 +42,6 @@
     # TODO: others?
 )
 
-<<<<<<< HEAD
-=======
-PLI_DIR = "/home/golduser/src/pli2/stable"
-
-
-def get_pli(pli_dir=PLI_DIR):
-    if os.environ.get("PLI_DIR", None) != pli_dir:
-        os.environ["PLI_DIR"] = pli_dir
-    pli_exe = os.path.join(os.environ["PLI_DIR"], "bin/pli")
-    return pli_exe
-
->>>>>>> 3ccd2d43
 
 class AIChargeError(Exception):
     pass
